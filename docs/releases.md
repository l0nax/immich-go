--- conflicted
+++ resolved
@@ -2,22 +2,14 @@
 
 ## Release next
 
-<<<<<<< HEAD
-<<<<<<< HEAD
 ### Fix #47: error when importing from a folder
 PANIC when a file wasn't readable because of rights.
-=======
 ### Readme resturcturation
 
 ### Better getAssets handling
 Filter out trashed asset when getting the list from the server
->>>>>>> Use-the-new-stacking-feature-to-group-jpg-and-raw-images,-same-for-burst-#45
-=======
-### Readme resturcturation
-
-### Better getAssets handling
-
->>>>>>> 2d01ebbb
+
+### Use-the-new-stacking-feature-to-group-jpg-and-raw-images,-same-for-burst-#45
 
 ## Release 0.4.0
 
